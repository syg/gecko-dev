/* -*- Mode: C++; tab-width: 2; indent-tabs-mode: nil; c-basic-offset: 2 -*- */
/* This Source Code Form is subject to the terms of the Mozilla Public
 * License, v. 2.0. If a copy of the MPL was not distributed with this
 * file, You can obtain one at http://mozilla.org/MPL/2.0/. */

#ifndef nsHTMLInputElement_h__
#define nsHTMLInputElement_h__

#include "nsGenericHTMLElement.h"
#include "nsImageLoadingContent.h"
#include "nsIDOMHTMLInputElement.h"
#include "nsITextControlElement.h"
#include "nsIPhonetic.h"
#include "nsIDOMNSEditableElement.h"
#include "nsTextEditorState.h"
#include "nsCOMPtr.h"
#include "nsIConstraintValidation.h"
#include "nsDOMFile.h"
#include "nsHTMLFormElement.h" // for ShouldShowInvalidUI()
#include "nsIFile.h"
#include "nsIFilePicker.h"

class nsDOMFileList;
class nsIFilePicker;
class nsIRadioGroupContainer;
class nsIRadioGroupVisitor;
class nsIRadioVisitor;

class UploadLastDir MOZ_FINAL : public nsIObserver, public nsSupportsWeakReference {
public:
  NS_DECL_ISUPPORTS
  NS_DECL_NSIOBSERVER

  /**
   * Fetch the last used directory for this location from the content
   * pref service, if it is available.
   *
   * @param aURI URI of the current page
   * @param aFile path to the last used directory
   */
  nsresult FetchLastUsedDirectory(nsIURI* aURI, nsIFile** aFile);

  /**
   * Store the last used directory for this location using the
   * content pref service, if it is available
   * @param aURI URI of the current page
   * @param aFile file chosen by the user - the path to the parent of this
   *        file will be stored
   */
  nsresult StoreLastUsedDirectory(nsIURI* aURI, nsIFile* aFile);
};

class nsHTMLInputElement : public nsGenericHTMLFormElement,
                           public nsImageLoadingContent,
                           public nsIDOMHTMLInputElement,
                           public nsITextControlElement,
                           public nsIPhonetic,
                           public nsIDOMNSEditableElement,
                           public nsIConstraintValidation
{
public:
  using nsIConstraintValidation::GetValidationMessage;

  nsHTMLInputElement(already_AddRefed<nsINodeInfo> aNodeInfo,
                     mozilla::dom::FromParser aFromParser);
  virtual ~nsHTMLInputElement();

  // nsISupports
  NS_DECL_ISUPPORTS_INHERITED

  // nsIDOMNode
  NS_FORWARD_NSIDOMNODE(nsGenericHTMLFormElement::)

  // nsIDOMElement
  NS_FORWARD_NSIDOMELEMENT(nsGenericHTMLFormElement::)

  // nsIDOMHTMLElement
  NS_FORWARD_NSIDOMHTMLELEMENT_BASIC(nsGenericHTMLFormElement::)
  NS_IMETHOD Click();
  NS_IMETHOD GetTabIndex(int32_t* aTabIndex);
  NS_IMETHOD SetTabIndex(int32_t aTabIndex);
  NS_IMETHOD Focus();
  NS_IMETHOD GetDraggable(bool* aDraggable) {
    return nsGenericHTMLFormElement::GetDraggable(aDraggable);
  }
  NS_IMETHOD GetInnerHTML(nsAString& aInnerHTML) {
    return nsGenericHTMLFormElement::GetInnerHTML(aInnerHTML);
  }
  NS_IMETHOD SetInnerHTML(const nsAString& aInnerHTML) {
    return nsGenericHTMLFormElement::SetInnerHTML(aInnerHTML);
  }

  // nsIDOMHTMLInputElement
  NS_DECL_NSIDOMHTMLINPUTELEMENT

  // nsIPhonetic
  NS_DECL_NSIPHONETIC

  // nsIDOMNSEditableElement
  NS_IMETHOD GetEditor(nsIEditor** aEditor)
  {
    return nsGenericHTMLElement::GetEditor(aEditor);
  }

  NS_IMETHOD SetUserInput(const nsAString& aInput);

  // Overriden nsIFormControl methods
  NS_IMETHOD_(uint32_t) GetType() const { return mType; }
  NS_IMETHOD Reset();
  NS_IMETHOD SubmitNamesValues(nsFormSubmission* aFormSubmission);
  NS_IMETHOD SaveState();
  virtual bool RestoreState(nsPresState* aState);
  virtual bool AllowDrop();

  virtual void FieldSetDisabledChanged(bool aNotify);

  // nsIContent
  virtual bool IsHTMLFocusable(bool aWithMouse, bool *aIsFocusable, int32_t *aTabIndex);

  virtual bool ParseAttribute(int32_t aNamespaceID,
                                nsIAtom* aAttribute,
                                const nsAString& aValue,
                                nsAttrValue& aResult);
  virtual nsChangeHint GetAttributeChangeHint(const nsIAtom* aAttribute,
                                              int32_t aModType) const;
  NS_IMETHOD_(bool) IsAttributeMapped(const nsIAtom* aAttribute) const;
  virtual nsMapRuleToAttributesFunc GetAttributeMappingFunction() const;

  virtual nsresult PreHandleEvent(nsEventChainPreVisitor& aVisitor);
  virtual nsresult PostHandleEvent(nsEventChainPostVisitor& aVisitor);

  virtual nsresult BindToTree(nsIDocument* aDocument, nsIContent* aParent,
                              nsIContent* aBindingParent,
                              bool aCompileEventHandlers);
  virtual void UnbindFromTree(bool aDeep = true,
                              bool aNullParent = true);

  virtual void DoneCreatingElement();

  virtual nsEventStates IntrinsicState() const;

  // nsITextControlElement
  NS_IMETHOD SetValueChanged(bool aValueChanged);
  NS_IMETHOD_(bool) IsSingleLineTextControl() const;
  NS_IMETHOD_(bool) IsTextArea() const;
  NS_IMETHOD_(bool) IsPlainTextControl() const;
  NS_IMETHOD_(bool) IsPasswordTextControl() const;
  NS_IMETHOD_(int32_t) GetCols();
  NS_IMETHOD_(int32_t) GetWrapCols();
  NS_IMETHOD_(int32_t) GetRows();
  NS_IMETHOD_(void) GetDefaultValueFromContent(nsAString& aValue);
  NS_IMETHOD_(bool) ValueChanged() const;
  NS_IMETHOD_(void) GetTextEditorValue(nsAString& aValue, bool aIgnoreWrap) const;
  NS_IMETHOD_(nsIEditor*) GetTextEditor();
  NS_IMETHOD_(nsISelectionController*) GetSelectionController();
  NS_IMETHOD_(nsFrameSelection*) GetConstFrameSelection();
  NS_IMETHOD BindToFrame(nsTextControlFrame* aFrame);
  NS_IMETHOD_(void) UnbindFromFrame(nsTextControlFrame* aFrame);
  NS_IMETHOD CreateEditor();
  NS_IMETHOD_(nsIContent*) GetRootEditorNode();
  NS_IMETHOD_(nsIContent*) CreatePlaceholderNode();
  NS_IMETHOD_(nsIContent*) GetPlaceholderNode();
  NS_IMETHOD_(void) SetPlaceholderClass(bool aVisible, bool aNotify);
  NS_IMETHOD_(void) InitializeKeyboardEventListeners();
  NS_IMETHOD_(void) OnValueChanged(bool aNotify);
  NS_IMETHOD_(bool) HasCachedSelection();

  void GetDisplayFileName(nsAString& aFileName) const;
  const nsCOMArray<nsIDOMFile>& GetFiles() const;
  void SetFiles(const nsCOMArray<nsIDOMFile>& aFiles, bool aSetValueChanged);
  void SetFiles(nsIDOMFileList* aFiles, bool aSetValueChanged);

  void SetCheckedChangedInternal(bool aCheckedChanged);
  bool GetCheckedChanged() const {
    return mCheckedChanged;
  }
  void AddedToRadioGroup();
  void WillRemoveFromRadioGroup();

 /**
   * Helper function returning the currently selected button in the radio group.
   * Returning null if the element is not a button or if there is no selectied
   * button in the group.
   *
   * @return the selected button (or null).
   */
  already_AddRefed<nsIDOMHTMLInputElement> GetSelectedRadioButton();

  virtual nsresult Clone(nsINodeInfo *aNodeInfo, nsINode **aResult) const;

  NS_IMETHOD FireAsyncClickHandler();

  NS_DECL_CYCLE_COLLECTION_CLASS_INHERITED(nsHTMLInputElement,
                                           nsGenericHTMLFormElement)

  static UploadLastDir* gUploadLastDir;
  // create and destroy the static UploadLastDir object for remembering
  // which directory was last used on a site-by-site basis
  static void InitUploadLastDir();
  static void DestroyUploadLastDir();

  void MaybeLoadImage();

  virtual nsXPCClassInfo* GetClassInfo();

  virtual nsIDOMNode* AsDOMNode() { return this; }

  static nsHTMLInputElement* FromContent(nsIContent *aContent)
  {
    if (aContent->NodeInfo()->Equals(nsGkAtoms::input, kNameSpaceID_XHTML))
      return static_cast<nsHTMLInputElement*>(aContent);
    return NULL;
  }

  // nsIConstraintValidation
  bool     IsTooLong();
  bool     IsValueMissing() const;
  bool     HasTypeMismatch() const;
  bool     HasPatternMismatch() const;
  bool     IsRangeOverflow() const;
  bool     IsRangeUnderflow() const;
  bool     HasStepMismatch() const;
  void     UpdateTooLongValidityState();
  void     UpdateValueMissingValidityState();
  void     UpdateTypeMismatchValidityState();
  void     UpdatePatternMismatchValidityState();
  void     UpdateRangeOverflowValidityState();
  void     UpdateRangeUnderflowValidityState();
  void     UpdateStepMismatchValidityState();
  void     UpdateAllValidityStates(bool aNotify);
  void     UpdateBarredFromConstraintValidation();
  nsresult GetValidationMessage(nsAString& aValidationMessage,
                                ValidityStateType aType);
  /**
   * Update the value missing validity state for radio elements when they have
   * a group.
   *
   * @param aIgnoreSelf Whether the required attribute and the checked state
   * of the current radio should be ignored.
   * @note This method shouldn't be called if the radio elemnet hasn't a group.
   */
  void     UpdateValueMissingValidityStateForRadio(bool aIgnoreSelf);

  /**
   * Set filters to the filePicker according to the accept attribute value.
   *
   * See:
   * http://dev.w3.org/html5/spec/forms.html#attr-input-accept
   *
   * @note You should not call this function if the element has no @accept.
   * @note "All Files" filter is always set, no matter if there is a valid
   * filter specifed or not.
   * @note If there is only one valid filter that is audio or video or image,
   * it will be selected as the default filter. Otherwise "All files" remains
   * the default filter.
   * @note If more than one valid filter is found, the "All Supported Types"
   * filter is added, which is the concatenation of all valid filters.
   */
  void SetFilePickerFiltersFromAccept(nsIFilePicker* filePicker);

  /**
   * Returns the filter which should be used for the file picker according to
   * the accept attribute value.
   *
   * See:
   * http://dev.w3.org/html5/spec/forms.html#attr-input-accept
   *
   * @return Filter to use on the file picker with AppendFilters, 0 if none.
   *
   * @note You should not call this function if the element has no @accept.
   * @note This will only filter for one type of file. If more than one filter
   * is specified by the accept attribute they will *all* be ignored.
   */
  int32_t GetFilterFromAccept();

  /**
   * The form might need to request an update of the UI bits
   * (BF_CAN_SHOW_INVALID_UI and BF_CAN_SHOW_VALID_UI) when an invalid form
   * submission is tried.
   *
   * @param aIsFocused Whether the element is currently focused.
   *
   * @note The caller is responsible to call ContentStatesChanged.
   */
  void UpdateValidityUIBits(bool aIsFocused);

  bool DefaultChecked() const {
    return HasAttr(kNameSpaceID_None, nsGkAtoms::checked);
  }

<<<<<<< HEAD
=======
  bool Indeterminate() const { return mIndeterminate; }
  bool Checked() const { return mChecked; }

>>>>>>> 247ae269
  /**
   * Fires change event if mFocusedValue and current value held are unequal.
   */
  void FireChangeEventIfNeeded();

protected:
  // Pull IsSingleLineTextControl into our scope, otherwise it'd be hidden
  // by the nsITextControlElement version.
  using nsGenericHTMLFormElement::IsSingleLineTextControl;

  /**
   * The ValueModeType specifies how the value IDL attribute should behave.
   *
   * See: http://dev.w3.org/html5/spec/forms.html#dom-input-value
   */
  enum ValueModeType
  {
    // On getting, returns the value.
    // On setting, sets value.
    VALUE_MODE_VALUE,
    // On getting, returns the value if present or the empty string.
    // On setting, sets the value.
    VALUE_MODE_DEFAULT,
    // On getting, returns the value if present or "on".
    // On setting, sets the value.
    VALUE_MODE_DEFAULT_ON,
    // On getting, returns "C:\fakepath\" followed by the file name of the
    // first file of the selected files if any.
    // On setting the empty string, empties the selected files list, otherwise
    // throw the INVALID_STATE_ERR exception.
    VALUE_MODE_FILENAME
  };

  /**
   * This helper method returns true if aValue is a valid email address.
   * This is following the HTML5 specification:
   * http://dev.w3.org/html5/spec/forms.html#valid-e-mail-address
   *
   * @param aValue  the email address to check.
   * @result        whether the given string is a valid email address.
   */
  static bool IsValidEmailAddress(const nsAString& aValue);

  /**
   * This helper method returns true if aValue is a valid email address list.
   * Email address list is a list of email address separated by comas (,) which
   * can be surrounded by space charecters.
   * This is following the HTML5 specification:
   * http://dev.w3.org/html5/spec/forms.html#valid-e-mail-address-list
   *
   * @param aValue  the email address list to check.
   * @result        whether the given string is a valid email address list.
   */
  static bool IsValidEmailAddressList(const nsAString& aValue);

  // Helper method
  nsresult SetValueInternal(const nsAString& aValue,
                            bool aUserInput,
                            bool aSetValueChanged);

  nsresult GetValueInternal(nsAString& aValue) const;

  /**
   * Returns whether the current value is the empty string.
   *
   * @return whether the current value is the empty string.
   */
  bool IsValueEmpty() const;

  void ClearFiles(bool aSetValueChanged) {
    nsCOMArray<nsIDOMFile> files;
    SetFiles(files, aSetValueChanged);
  }

  nsresult SetIndeterminateInternal(bool aValue,
                                    bool aShouldInvalidate);

  nsresult GetSelectionRange(int32_t* aSelectionStart, int32_t* aSelectionEnd);

  /**
   * Called when an attribute is about to be changed
   */
  virtual nsresult BeforeSetAttr(int32_t aNameSpaceID, nsIAtom* aName,
                                 const nsAttrValueOrString* aValue,
                                 bool aNotify);
  /**
   * Called when an attribute has just been changed
   */
  virtual nsresult AfterSetAttr(int32_t aNameSpaceID, nsIAtom* aName,
                                const nsAttrValue* aValue, bool aNotify);

  /**
   * Dispatch a select event. Returns true if the event was not cancelled.
   */
  bool DispatchSelectEvent(nsPresContext* aPresContext);

  void SelectAll(nsPresContext* aPresContext);
  bool IsImage() const
  {
    return AttrValueIs(kNameSpaceID_None, nsGkAtoms::type,
                       nsGkAtoms::image, eIgnoreCase);
  }

  /**
   * Visit the group of radio buttons this radio belongs to
   * @param aVisitor the visitor to visit with
   */
  nsresult VisitGroup(nsIRadioVisitor* aVisitor, bool aFlushContent);

  /**
   * Do all the work that |SetChecked| does (radio button handling, etc.), but
   * take an |aNotify| parameter.
   */
  void DoSetChecked(bool aValue, bool aNotify, bool aSetValueChanged);

  /**
   * Do all the work that |SetCheckedChanged| does (radio button handling,
   * etc.), but take an |aNotify| parameter that lets it avoid flushing content
   * when it can.
   */
  void DoSetCheckedChanged(bool aCheckedChanged, bool aNotify);

  /**
   * Actually set checked and notify the frame of the change.
   * @param aValue the value of checked to set
   */
  void SetCheckedInternal(bool aValue, bool aNotify);

  void RadioSetChecked(bool aNotify);
  void SetCheckedChanged(bool aCheckedChanged);

  /**
   * MaybeSubmitForm looks for a submit input or a single text control
   * and submits the form if either is present.
   */
  nsresult MaybeSubmitForm(nsPresContext* aPresContext);

  /**
   * Update mFileList with the currently selected file.
   */
  nsresult UpdateFileList();

  /**
   * Called after calling one of the SetFiles() functions.
   */
  void AfterSetFiles(bool aSetValueChanged);

  /**
   * Determine whether the editor needs to be initialized explicitly for
   * a particular event.
   */
  bool NeedToInitializeEditorForEvent(nsEventChainPreVisitor& aVisitor) const;

  /**
   * Get the value mode of the element, depending of the type.
   */
  ValueModeType GetValueMode() const;

  /**
   * Get the mutable state of the element.
   * When the element isn't mutable (immutable), the value or checkedness
   * should not be changed by the user.
   *
   * See: http://dev.w3.org/html5/spec/forms.html#concept-input-mutable
   */
  bool IsMutable() const;

  /**
   * Returns if the readonly attribute applies for the current type.
   */
  bool DoesReadOnlyApply() const;

  /**
   * Returns if the required attribute applies for the current type.
   */
  bool DoesRequiredApply() const;

  /**
   * Returns if the pattern attribute applies for the current type.
   */
  bool DoesPatternApply() const;

  /**
   * Returns if the min and max attributes apply for the current type.
   */
  bool DoesMinMaxApply() const;

  /**
   * Returns if the step attribute apply for the current type.
   */
  bool DoesStepApply() const { return DoesMinMaxApply(); }

  /**
   * Returns if stepDown and stepUp methods apply for the current type.
   */
  bool DoStepDownStepUpApply() const { return DoesStepApply(); }

  /**
   * Returns if valueAsNumber attribute applies for the current type.
   */
  bool DoesValueAsNumberApply() const { return DoesMinMaxApply(); }

  /**
   * Returns if the maxlength attribute applies for the current type.
   */
  bool MaxLengthApplies() const { return IsSingleLineTextControl(false, mType); }

  void FreeData();
  nsTextEditorState *GetEditorState() const;

  /**
   * Manages the internal data storage across type changes.
   */
  void HandleTypeChange(uint8_t aNewType);

  /**
   * Sanitize the value of the element depending of its current type.
   * See: http://www.whatwg.org/specs/web-apps/current-work/#value-sanitization-algorithm
   */
  void SanitizeValue(nsAString& aValue);

  /**
   * Returns whether the placeholder attribute applies for the current type.
   */
  bool PlaceholderApplies() const { return IsSingleLineTextControl(false, mType); }

  /**
   * Set the current default value to the value of the input element.
   * @note You should not call this method if GetValueMode() doesn't return
   * VALUE_MODE_VALUE.
   */
  nsresult SetDefaultValueAsValue();

  /**
   * Return if an element should have a specific validity UI
   * (with :-moz-ui-invalid and :-moz-ui-valid pseudo-classes).
   *
   * @return Whether the elemnet should have a validity UI.
   */
  bool ShouldShowValidityUI() const {
    /**
     * Always show the validity UI if the form has already tried to be submitted
     * but was invalid.
     *
     * Otherwise, show the validity UI if the element's value has been changed.
     */
    if (mForm && mForm->HasEverTriedInvalidSubmit()) {
      return true;
    }

    switch (GetValueMode()) {
      case VALUE_MODE_DEFAULT:
        return true;
      case VALUE_MODE_DEFAULT_ON:
        return GetCheckedChanged();
      case VALUE_MODE_VALUE:
      case VALUE_MODE_FILENAME:
        return mValueChanged;
      default:
        NS_NOTREACHED("We should not be there: there are no other modes.");
        return false;
    }
  }

  /**
   * Returns the radio group container if the element has one, null otherwise.
   * The radio group container will be the form owner if there is one.
   * The current document otherwise.
   * @return the radio group container if the element has one, null otherwise.
   */
  nsIRadioGroupContainer* GetRadioGroupContainer() const;

  /**
   * Returns the input element's value as a double-precision float.
   * Returns NaN if the current element's value is not a floating point number.
   *
   * @return the input element's value as a double-precision float.
   */
  double GetValueAsDouble() const;

  /**
   * Sets the value of the element to the string representation of the double.
   *
   * @param aValue The double that will be used to set the value.
   */
  void SetValue(double aValue);

  /**
   * Update the HAS_RANGE bit field value.
   */
  void UpdateHasRange();

  /**
   * Returns the min attribute as a double.
   * Returns NaN if the min attribute isn't a valid floating point number.
   */
  double GetMinAsDouble() const;

  /**
   * Returns the max attribute as a double.
   * Returns NaN if the max attribute isn't a valid floating point number.
   */
  double GetMaxAsDouble() const;

  /**
   * Returns the current step value.
   * Returns kStepAny if the current step is "any" string.
   *
   * @return the current step value.
   */
  double GetStep() const;

  /**
   * Return the base used to compute if a value matches step.
   * Basically, it's the min attribute if present and a default value otherwise.
   *
   * @return The step base.
   */
  double GetStepBase() const;

  /**
   * Apply a step change from stepUp or stepDown by multiplying aStep by the
   * current step value.
   *
   * @param aStep The value used to be multiplied against the step value.
   */
  nsresult ApplyStep(int32_t aStep);

  nsCOMPtr<nsIControllers> mControllers;

  /*
   * In mInputData, the mState field is used if IsSingleLineTextControl returns
   * true and mValue is used otherwise.  We have to be careful when handling it
   * on a type change.
   *
   * Accessing the mState member should be done using the GetEditorState function,
   * which returns null if the state is not present.
   */
  union InputData {
    /**
     * The current value of the input if it has been changed from the default
     */
    char*                    mValue;
    /**
     * The state of the text editor associated with the text/password input
     */
    nsTextEditorState*       mState;
  } mInputData;
  /**
   * The value of the input if it is a file input. This is the list of filenames
   * used when uploading a file. It is vital that this is kept separate from
   * mValue so that it won't be possible to 'leak' the value from a text-input
   * to a file-input. Additionally, the logic for this value is kept as simple
   * as possible to avoid accidental errors where the wrong filename is used.
   * Therefor the list of filenames is always owned by this member, never by
   * the frame. Whenever the frame wants to change the filename it has to call
   * SetFileNames to update this member.
   */
  nsCOMArray<nsIDOMFile>   mFiles;

  nsRefPtr<nsDOMFileList>  mFileList;

  nsString mStaticDocFileList;
  
  /** 
   * The value of the input element when first initialized and it is updated
   * when the element is either changed through a script, focused or dispatches   
   * a change event. This is to ensure correct future change event firing.
   * NB: This is ONLY applicable where the element is a text control. ie,
   * where type= "text", "email", "search", "tel", "url" or "password".
   */
  nsString mFocusedValue;  

  // Default step base value when a type do not have specific one.
  static const double kDefaultStepBase;
  // Float alue returned by GetStep() when the step attribute is set to 'any'.
  static const double kStepAny;

  /**
   * The type of this input (<input type=...>) as an integer.
   * @see nsIFormControl.h (specifically NS_FORM_INPUT_*)
   */
  uint8_t                  mType;
  bool                     mDisabledChanged     : 1;
  bool                     mValueChanged        : 1;
  bool                     mCheckedChanged      : 1;
  bool                     mChecked             : 1;
  bool                     mHandlingSelectEvent : 1;
  bool                     mShouldInitChecked   : 1;
  bool                     mParserCreating      : 1;
  bool                     mInInternalActivate  : 1;
  bool                     mCheckedIsToggled    : 1;
  bool                     mIndeterminate       : 1;
  bool                     mInhibitRestoration  : 1;
  bool                     mCanShowValidUI      : 1;
  bool                     mCanShowInvalidUI    : 1;
  bool                     mHasRange            : 1;

private:
  struct nsFilePickerFilter {
    nsFilePickerFilter()
      : mFilterMask(0), mIsTrusted(false) {}

    nsFilePickerFilter(int32_t aFilterMask)
      : mFilterMask(aFilterMask), mIsTrusted(true) {}

    nsFilePickerFilter(const nsString& aTitle,
                       const nsString& aFilter,
                       const bool aIsTrusted = false)
      : mFilterMask(0), mTitle(aTitle), mFilter(aFilter), mIsTrusted(aIsTrusted) {}

    nsFilePickerFilter(const nsFilePickerFilter& other) {
      mFilterMask = other.mFilterMask;
      mTitle = other.mTitle;
      mFilter = other.mFilter;
      mIsTrusted = other.mIsTrusted;
    }

    bool operator== (const nsFilePickerFilter& other) const {
      if ((mFilter == other.mFilter) && (mFilterMask == other.mFilterMask)) {
        NS_ASSERTION(mIsTrusted == other.mIsTrusted,
                     "Filter with similar list of extensions and mask should"
                     " have the same trusted flag value");
        return true;
      } else {
        return false;
      }
    }
    
    // Filter mask, using values defined in nsIFilePicker
    int32_t mFilterMask;
    // If mFilterMask is defined, mTitle and mFilter are useless and should be
    // ignored
    nsString mTitle;
    nsString mFilter;
    // mIsTrusted is true if mime type comes from a "trusted" source (e.g. our
    // hard-coded set).
    // false means it may come from an "untrusted" source (e.g. OS mime types
    // mapping, which can be different accross OS, user's personal configuration, ...)
    // For now, only mask filters are considered to be "trusted".
    bool mIsTrusted; 
  };

  class AsyncClickHandler
    : public nsRunnable
  {
  public:
    AsyncClickHandler(nsHTMLInputElement* aInput);
    NS_IMETHOD Run();

  protected:
    nsRefPtr<nsHTMLInputElement> mInput;
    PopupControlState mPopupControlState;
  };

  class nsFilePickerShownCallback
    : public nsIFilePickerShownCallback
  {
  public:
    nsFilePickerShownCallback(nsHTMLInputElement* aInput,
                              nsIFilePicker* aFilePicker,
                              bool aMulti);
    virtual ~nsFilePickerShownCallback()
    { }

    NS_DECL_ISUPPORTS

    NS_IMETHOD Done(int16_t aResult);

  private:
    nsCOMPtr<nsIFilePicker> mFilePicker;
    nsRefPtr<nsHTMLInputElement> mInput;
    bool mMulti;
  };
};

#endif<|MERGE_RESOLUTION|>--- conflicted
+++ resolved
@@ -288,12 +288,9 @@
     return HasAttr(kNameSpaceID_None, nsGkAtoms::checked);
   }
 
-<<<<<<< HEAD
-=======
   bool Indeterminate() const { return mIndeterminate; }
   bool Checked() const { return mChecked; }
 
->>>>>>> 247ae269
   /**
    * Fires change event if mFocusedValue and current value held are unequal.
    */
