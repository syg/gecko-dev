/* -*- Mode: C++; tab-width: 8; indent-tabs-mode: nil; c-basic-offset: 4 -*-
 * vim: set ts=8 sts=4 et sw=4 tw=99:
 * This Source Code Form is subject to the terms of the Mozilla Public
 * License, v. 2.0. If a copy of the MPL was not distributed with this
 * file, You can obtain one at http://mozilla.org/MPL/2.0/. */

#include "vm/Scope.h"

#include "mozilla/ScopeExit.h"

#include "jsscript.h"
#include "builtin/ModuleObject.h"
#include "gc/Allocator.h"
#include "vm/EnvironmentObject.h"
#include "vm/Runtime.h"

using namespace js;

using mozilla::Maybe;
using mozilla::Some;
using mozilla::Nothing;
using mozilla::MakeScopeExit;

const char*
js::BindingKindString(BindingKind kind)
{
    switch (kind) {
      case BindingKind::Import:
        return "import";
      case BindingKind::FormalParameter:
        return "formal parameter";
      case BindingKind::Var:
        return "var";
      case BindingKind::Let:
        return "let";
      case BindingKind::Const:
        return "const";
      case BindingKind::NamedLambdaCallee:
        return "named lambda callee";
    }
    MOZ_CRASH("Bad BindingKind");
}

const char*
js::ScopeKindString(ScopeKind kind)
{
    switch (kind) {
      case ScopeKind::Function:
        return "function";
      case ScopeKind::ParameterDefaults:
        return "parameter defaults";
      case ScopeKind::Lexical:
        return "lexical";
      case ScopeKind::Catch:
        return "catch";
      case ScopeKind::NamedLambda:
        return "named lambda";
      case ScopeKind::StrictNamedLambda:
        return "strict named lambda";
      case ScopeKind::With:
        return "with";
      case ScopeKind::Eval:
        return "eval";
      case ScopeKind::StrictEval:
        return "strict eval";
      case ScopeKind::Global:
        return "global";
      case ScopeKind::NonSyntactic:
        return "non-syntactic";
      case ScopeKind::Module:
        return "module";
    }
    MOZ_CRASH("Bad ScopeKind");
}

static Shape*
EmptyEnvironmentShape(ExclusiveContext* cx, const Class* cls, uint32_t numSlots,
                      uint32_t baseShapeFlags)
{
    // Put as many slots into the object header as possible.
    uint32_t numFixed = gc::GetGCKindSlots(gc::GetGCObjectKind(numSlots));
    return EmptyShape::getInitialShape(cx, cls, TaggedProto(nullptr), numFixed,
                                       baseShapeFlags);
}

static Shape*
NextEnvironmentShape(ExclusiveContext* cx, JSAtom* name, BindingKind bindKind, uint32_t slot,
                     StackBaseShape& stackBase, HandleShape shape)
{
    UnownedBaseShape* base = BaseShape::getUnowned(cx, stackBase);
    if (!base)
        return nullptr;

    unsigned attrs = JSPROP_PERMANENT | JSPROP_ENUMERATE;
    switch (bindKind) {
      case BindingKind::Const:
      case BindingKind::NamedLambdaCallee:
        attrs |= JSPROP_READONLY;
        break;
      default:
        break;
    }

    jsid id = NameToId(name->asPropertyName());
    Rooted<StackShape> child(cx, StackShape(base, id, slot, attrs, 0));
    return cx->compartment()->propertyTree.getChild(cx, shape, child);
}

static Shape*
CreateEnvironmentShape(ExclusiveContext* cx, BindingIter& bi, const Class* cls,
                       uint32_t numSlots, uint32_t baseShapeFlags)
{
    RootedShape shape(cx, EmptyEnvironmentShape(cx, cls, numSlots, baseShapeFlags));
    if (!shape)
        return nullptr;

    StackBaseShape stackBase(cx, cls, baseShapeFlags);
    for (; bi; bi++) {
        BindingLocation loc = bi.location();
        if (loc.kind() == BindingLocation::Kind::Environment) {
            shape = NextEnvironmentShape(cx, bi.name(), bi.kind(), loc.slot(), stackBase, shape);
            if (!shape)
                return nullptr;
        }
    }

    return shape;
}

template <typename ScopeData>
static ScopeData*
CopyBindingData(ExclusiveContext* cx, Handle<ScopeData*> data, size_t dataSize)
{
    uint8_t* copyBytes = cx->zone()->pod_malloc<uint8_t>(dataSize);
    if (!copyBytes) {
        ReportOutOfMemory(cx);
        return nullptr;
    }

    mozilla::PodCopy<uint8_t>(copyBytes, reinterpret_cast<uint8_t*>(data.get()), dataSize);
    return reinterpret_cast<ScopeData*>(copyBytes);
}

template <typename ScopeData>
static ScopeData*
CopyBindingData(ExclusiveContext* cx, BindingIter& bi, Handle<ScopeData*> data, size_t dataSize,
                const Class* cls, uint32_t baseShapeFlags, MutableHandleShape envShape)
{
    // Copy a fresh BindingIter for use below.
    BindingIter freshBi(bi);

    // Iterate through all bindings. This counts the number of environment
    // slots needed and computes the maximum frame slot.
    while (bi)
        bi++;
    data->nextFrameSlot = bi.canHaveFrameSlots() ? bi.nextFrameSlot() : LOCALNO_LIMIT;

    // Make a new environment shape if any environment slots were used.
    if (bi.nextEnvironmentSlot() == JSSLOT_FREE(cls)) {
        envShape.set(nullptr);
    } else {
        envShape.set(CreateEnvironmentShape(cx, freshBi, cls, bi.nextEnvironmentSlot(),
                                            baseShapeFlags));
        if (!envShape)
            return nullptr;
    }

    return CopyBindingData(cx, data, dataSize);
}

template <typename ScopeData>
static ScopeData*
NewEmptyScopeData(ExclusiveContext* cx, size_t dataSize)
{
    uint8_t* bytes = cx->zone()->pod_calloc<uint8_t>(dataSize);
    if (!bytes)
        ReportOutOfMemory(cx);
    return reinterpret_cast<ScopeData*>(bytes);
}

static bool
XDRBindingName(XDRState<XDR_ENCODE>* xdr, BindingName* bindingName)
{
    JSContext* cx = xdr->cx();

    RootedAtom atom(cx, bindingName->name());
    if (!XDRAtom(xdr, &atom))
        return false;

    uint8_t closedOver = bindingName->closedOver();
    if (!xdr->codeUint8(&closedOver))
        return false;

    return true;
}

static bool
XDRBindingName(XDRState<XDR_DECODE>* xdr, BindingName* bindingName)
{
    JSContext* cx = xdr->cx();

    RootedAtom atom(cx);
    if (!XDRAtom(xdr, &atom))
        return false;

    uint8_t closedOver;
    if (!xdr->codeUint8(&closedOver))
        return false;

    *bindingName = BindingName(atom, closedOver);

    return true;
}

template <typename ConcreteScope, XDRMode mode>
/* static */ bool
Scope::XDRSizedBindingData(XDRState<mode>* xdr, Handle<ConcreteScope*> scope,
                           MutableHandle<typename ConcreteScope::BindingData*> data)
{
    MOZ_ASSERT(!data);

    auto freeOnFailure = MakeScopeExit([&data]() {
        if (mode == XDR_DECODE)
            js_free(data);
        data.set(nullptr);
    });

    JSContext* cx = xdr->cx();

    uint32_t length;
    if (mode == XDR_ENCODE)
        length = scope->bindingData().length;
    if (!xdr->codeUint32(&length))
        return false;

    if (mode == XDR_ENCODE) {
        data.set(&scope->bindingData());
    } else {
        size_t lengthForSizeOf = length ? length : 1;
        size_t size = ConcreteScope::sizeOfBindingData(lengthForSizeOf);
        data.set(NewEmptyScopeData<typename ConcreteScope::BindingData>(cx, size));
        if (!data)
            return false;
        data->length = length;
    }

    for (uint32_t i = 0; i < length; i++) {
        if (!XDRBindingName(xdr, &data->names[i]))
            return false;
    }

    freeOnFailure.release();
    return true;
}

/* static */ Scope*
Scope::create(ExclusiveContext* cx, ScopeKind kind, HandleScope enclosing, HandleShape envShape,
              uintptr_t data)
{
    Scope* scope = Allocate<Scope>(cx);
    if (scope)
        new (scope) Scope(kind, enclosing, envShape, data);
    return scope;
}

uint32_t
Scope::chainLength() const
{
    uint32_t length = 0;
    for (ScopeIter si(const_cast<Scope*>(this)); si; si++)
        length++;
    return length;
}

uint32_t
Scope::environmentChainLength() const
{
    uint32_t length = 0;
    for (ScopeIter si(const_cast<Scope*>(this)); si; si++) {
        if (si.hasSyntacticEnvironment())
            length++;
    }
    return length;
}

Shape*
Scope::maybeCloneEnvironmentShape(JSContext* cx)
{
    // Clone the environment shape if cloning into a different compartment.
    if (environmentShape_ && environmentShape_->compartment() != cx->compartment()) {
        BindingIter bi(this);
        return CreateEnvironmentShape(cx, bi,
                                      environmentShape_->getObjectClass(),
                                      environmentShape_->slotSpan(),
                                      environmentShape_->getObjectFlags());
    }
    return environmentShape_;
}

/* static */ Scope*
Scope::clone(JSContext* cx, HandleScope scope, HandleScope enclosing)
{
    MOZ_ASSERT(!scope->is<FunctionScope>() && !scope->is<GlobalScope>(),
               "FunctionScopes and GlobalScopes should use the class-specific clone.");

    RootedShape envShape(cx);
    if (scope->environmentShape()) {
        envShape = scope->maybeCloneEnvironmentShape(cx);
        if (!envShape)
            return nullptr;
    }

    Scope* clone = create(cx, scope->kind_, enclosing, envShape, scope->data_);
    if (!clone)
        return nullptr;

    reinterpret_cast<RefCountedData*>(scope->data_)->addRef();
    return clone;
}

void
Scope::RefCountedData::release(FreeOp* fop)
{
    MOZ_ASSERT(refCount > 0);
    if (--refCount == 0)
        fop->free_(this);
}

void
Scope::finalize(FreeOp* fop)
{
    if (data_) {
        if (is<FunctionScope>()) {
            as<FunctionScope>().bindingData().release(fop);
            fop->free_(reinterpret_cast<void*>(data_));
        } else if (is<ModuleScope>()) {
            as<ModuleScope>().bindingData().release(fop);
            fop->free_(reinterpret_cast<void*>(data_));
        } else {
            reinterpret_cast<RefCountedData*>(data_)->release(fop);
        }
        data_ = 0;
    }
}

void
Scope::dump()
{
    for (ScopeIter si(this); si; si++) {
        fprintf(stderr, "%s [%p]", ScopeKindString(si.kind()), si.scope());
        if (si.scope()->enclosing())
            fprintf(stderr, " -> ");
    }
    fprintf(stderr, "\n");
}

uint32_t
LexicalScope::firstFrameSlot() const
{
    switch (kind()) {
      case ScopeKind::Lexical:
      case ScopeKind::Catch:
        // For intra-frame scopes, find the enclosing scope's next frame slot.
        return nextFrameSlot(enclosing());
      default:
        // Otherwise start at 0.
        break;
    }
    return 0;
}

/* static */ uint32_t
LexicalScope::nextFrameSlot(Scope* scope)
{
    for (ScopeIter si(scope); si; si++) {
        switch (si.kind()) {
          case ScopeKind::Function:
            return si.scope()->as<FunctionScope>().nextFrameSlot();
          case ScopeKind::Lexical:
          case ScopeKind::Catch:
            return si.scope()->as<LexicalScope>().nextFrameSlot();
          case ScopeKind::Eval:
          case ScopeKind::StrictEval:
            return si.scope()->as<EvalScope>().nextFrameSlot();
          case ScopeKind::Module:
            return si.scope()->as<ModuleScope>().nextFrameSlot();
          case ScopeKind::With:
            continue;
          case ScopeKind::Global:
          case ScopeKind::NonSyntactic:
            return 0;
          default:
            break;
        }
    }
    MOZ_CRASH("Not an enclosing intra-frame Scope");
}

/* static */ LexicalScope*
LexicalScope::create(ExclusiveContext* cx, ScopeKind kind, Handle<BindingData*> data,
                     uint32_t firstFrameSlot, HandleScope enclosing)
{
    bool isNamedLambda = kind == ScopeKind::NamedLambda || kind == ScopeKind::StrictNamedLambda;

    MOZ_ASSERT(data, "LexicalScopes should not be created if there are no bindings.");
    MOZ_ASSERT_IF(!isNamedLambda && firstFrameSlot != 0,
                  firstFrameSlot == nextFrameSlot(enclosing));
    MOZ_ASSERT_IF(isNamedLambda, firstFrameSlot == LOCALNO_LIMIT);

    // The data that's passed in is from the frontend and is LifoAlloc'd or is
    // from Scope::copy. Copy it now that we're creating a permanent VM scope.
    RootedShape envShape(cx);
    Rooted<BindingData*> copy(cx);
    auto freeOnFailure = MakeScopeExit([&copy]() { js_free(copy); });

    BindingIter bi(*data, firstFrameSlot, isNamedLambda);
    copy = CopyBindingData(cx, bi, data, sizeOfBindingData(data->length),
                           &LexicalEnvironmentObject::class_,
                           BaseShape::NOT_EXTENSIBLE | BaseShape::DELEGATE,
                           &envShape);
    if (!copy)
        return nullptr;

    Scope* scope = Scope::create(cx, kind, enclosing, envShape,
                                 reinterpret_cast<uintptr_t>(copy.get()));
    if (!scope)
        return nullptr;

    freeOnFailure.release();
    copy->addRef();
    return &scope->as<LexicalScope>();
}

/* static */ Shape*
LexicalScope::getEmptyExtensibleEnvironmentShape(ExclusiveContext* cx)
{
    const Class* cls = &LexicalEnvironmentObject::class_;
    return EmptyEnvironmentShape(cx, cls, JSSLOT_FREE(cls), BaseShape::DELEGATE);
}

template <XDRMode mode>
/* static */ bool
LexicalScope::XDR(XDRState<mode>* xdr, ScopeKind kind, HandleScope enclosing,
                  MutableHandleScope scope)
{
    JSContext* cx = xdr->cx();

    Rooted<BindingData*> data(cx);
    auto freeOnLeave = MakeScopeExit([&data]() {
        if (mode == XDR_DECODE)
            js_free(data);
    });

    if (!XDRSizedBindingData<LexicalScope>(xdr, scope.as<LexicalScope>(), &data))
        return false;

    if (!xdr->codeUint32(&data->constStart))
        return false;
    if (!xdr->codeUint32(&data->nextFrameSlot))
        return false;

    if (mode == XDR_DECODE) {
<<<<<<< HEAD
        scope.set(create(cx, kind, data, nextFrameSlot(enclosing), enclosing));
        js_free(data);
=======
        scope.set(createHelper(cx, kind, data, DataGCState::Marked, nextFrameSlot(enclosing),
                               enclosing));
>>>>>>> c63ae03f
        if (!scope)
            return false;
    }

    return true;
}

template
/* static */ bool
LexicalScope::XDR(XDRState<XDR_ENCODE>* xdr, ScopeKind kind, HandleScope enclosing,
                  MutableHandleScope scope);

template
/* static */ bool
LexicalScope::XDR(XDRState<XDR_DECODE>* xdr, ScopeKind kind, HandleScope enclosing,
                  MutableHandleScope scope);

static const uint32_t FunctionScopeEnvShapeFlags =
    BaseShape::QUALIFIED_VAROBJ | BaseShape::DELEGATE;

/* static */ FunctionScope*
FunctionScope::create(ExclusiveContext* cx, Handle<BindingData*> bindings,
                      uint32_t firstFrameSlot, bool hasDefaults, bool needsEnvironment,
                      HandleFunction fun, HandleScope enclosing)
{
    MOZ_ASSERT_IF(firstFrameSlot != 0, firstFrameSlot == nextFrameSlot(enclosing));
    MOZ_ASSERT(fun->isTenured());

    // Note that enclosing->kind() == ScopeKind::ParameterDefaults does not
    // imply that this function scope has a parameter defaults scope. The
    // parameter defaults scope could be in an enclosing function.
    MOZ_ASSERT_IF(hasDefaults, enclosing->kind() == ScopeKind::ParameterDefaults);

    Rooted<Data*> data(cx, NewEmptyScopeData<Data>(cx, sizeof(Data)));
    if (!data)
        return nullptr;

    MOZ_ASSERT(!data->bindings);
    auto freeOnFailure = MakeScopeExit([&data]() {
        js_free(data->bindings);
        js_free(data);
    });

    // The data that's passed in is from the frontend and is LifoAlloc'd or is
    // from Scope::copy. Copy it now that we're creating a permanent VM scope.
    RootedShape envShape(cx);
    if (bindings) {
        BindingIter bi(*bindings, firstFrameSlot, hasDefaults);
        data->bindings = CopyBindingData(cx, bi, bindings, sizeOfBindingData(bindings->length),
                                         &CallObject::class_,
                                         FunctionScopeEnvShapeFlags, &envShape);
    } else {
        data->bindings = NewEmptyScopeData<BindingData>(cx, sizeOfBindingData(1));
    }

    if (!data->bindings)
        return nullptr;

    // An environment may be needed regardless of existence of any closed over
    // bindings:
    //   - Extensible scopes (i.e., due to direct eval)
    //   - Needing a home object
    //   - Being a derived class constructor
    //   - Being a generator
    if (!envShape && needsEnvironment) {
        envShape = getEmptyEnvironmentShape(cx);
        if (!envShape)
            return nullptr;
    }

    Scope* scope = Scope::create(cx, ScopeKind::Function, enclosing, envShape,
                                 reinterpret_cast<uintptr_t>(data.get()));
    if (!scope)
        return nullptr;

    freeOnFailure.release();
    data->canonicalFunction.init(fun);
    data->bindings->addRef();
    return &scope->as<FunctionScope>();
}

/* static */ FunctionScope*
FunctionScope::clone(JSContext* cx, Handle<FunctionScope*> scope, HandleFunction fun,
                     HandleScope enclosing)
{
    MOZ_ASSERT_IF(enclosing, scope->firstFrameSlot() == nextFrameSlot(enclosing));
    MOZ_ASSERT(fun != scope->canonicalFunction());

    Rooted<Data*> dataClone(cx, NewEmptyScopeData<Data>(cx, sizeof(Data)));
    if (!dataClone)
        return nullptr;

    // The bindings are shared. Don't free them!
    auto freeOnFailure = MakeScopeExit([&dataClone]() { js_free(dataClone); });

    dataClone->bindings = scope->data().bindings;

    RootedShape envShape(cx);
    if (scope->environmentShape()) {
        envShape = scope->maybeCloneEnvironmentShape(cx);
        if (!envShape)
            return nullptr;
    }

    Scope* clone = Scope::create(cx, scope->kind(), enclosing, envShape,
                                 reinterpret_cast<uintptr_t>(dataClone.get()));
    if (!clone)
        return nullptr;

    freeOnFailure.release();
    dataClone->canonicalFunction.init(fun);
    dataClone->bindings->addRef();
    return &clone->as<FunctionScope>();
}

JSScript*
FunctionScope::script() const
{
    return canonicalFunction()->nonLazyScript();
}

/* static */ Shape*
FunctionScope::getEmptyEnvironmentShape(ExclusiveContext* cx)
{
    const Class* cls = &CallObject::class_;
    return EmptyEnvironmentShape(cx, cls, JSSLOT_FREE(cls), FunctionScopeEnvShapeFlags);
}

template <XDRMode mode>
/* static */ bool
FunctionScope::XDR(XDRState<mode>* xdr, HandleFunction fun, HandleScope enclosing,
                   MutableHandleScope scope)
{
    JSContext* cx = xdr->cx();

    Rooted<BindingData*> data(cx);
    auto freeOnLeave = MakeScopeExit([&data]() {
        if (mode == XDR_DECODE)
            js_free(data);
    });

    if (!XDRSizedBindingData<FunctionScope>(xdr, scope.as<FunctionScope>(), &data))
        return false;

    uint8_t hasDefaults;
    uint8_t needsEnvironment;
    if (mode == XDR_ENCODE) {
        hasDefaults = fun->nonLazyScript()->hasDefaults();
        needsEnvironment = scope->hasEnvironment();
    }
    if (!xdr->codeUint8(&hasDefaults))
        return false;
    if (!xdr->codeUint8(&needsEnvironment))
        return false;
    if (!xdr->codeUint16(&data->nonPositionalFormalStart))
        return false;
    if (!xdr->codeUint16(&data->varStart))
        return false;
    if (!xdr->codeUint32(&data->nextFrameSlot))
        return false;

    if (mode == XDR_DECODE) {
        if (!data->length) {
            MOZ_ASSERT(!data->nonPositionalFormalStart);
            MOZ_ASSERT(!data->varStart);
            MOZ_ASSERT(!data->nextFrameSlot);

            js_free(data);
            data = nullptr;
        }

        scope.set(create(cx, data, nextFrameSlot(enclosing), hasDefaults,
                         needsEnvironment, fun, enclosing));

<<<<<<< HEAD
        // Free before error checking to avoid leak.
        js_free(data);

=======
>>>>>>> c63ae03f
        if (!scope)
            return false;
    }

    return true;
}

template
/* static */ bool
FunctionScope::XDR(XDRState<XDR_ENCODE>* xdr, HandleFunction fun, HandleScope enclosing,
                   MutableHandleScope scope);

template
/* static */ bool
FunctionScope::XDR(XDRState<XDR_DECODE>* xdr, HandleFunction fun, HandleScope enclosing,
                   MutableHandleScope scope);

/* static */ GlobalScope*
GlobalScope::create(ExclusiveContext* cx, ScopeKind kind, Handle<BindingData*> data)
{
    // The data that's passed in is from the frontend and is LifoAlloc'd or is
    // from Scope::copy. Copy it now that we're creating a permanent VM scope.
    Rooted<BindingData*> copy(cx);
    auto freeOnFailure = MakeScopeExit([&copy]() { js_free(copy); });

    if (data) {
        // The global scope has no environment shape. Its environment is the
        // global lexical scope and the global object or non-syntactic objects
        // created by embedding, all of which are not only extensible but may
        // have names on them deleted.
        copy = CopyBindingData(cx, data, sizeOfBindingData(data->length));
    } else {
        copy = NewEmptyScopeData<BindingData>(cx, sizeOfBindingData(1));
    }

    if (!copy)
        return nullptr;

    Scope* scope = Scope::create(cx, kind, nullptr, nullptr,
                                 reinterpret_cast<uintptr_t>(copy.get()));
    if (!scope)
        return nullptr;

    freeOnFailure.release();
    copy->addRef();
    return &scope->as<GlobalScope>();
}

/* static */ GlobalScope*
GlobalScope::clone(JSContext* cx, Handle<GlobalScope*> scope, ScopeKind kind)
{
    Scope* clone = Scope::create(cx, kind, nullptr, nullptr, scope->data_);
    if (!clone)
        return nullptr;

    scope->bindingData().addRef();
    return &clone->as<GlobalScope>();
}

template <XDRMode mode>
/* static */ bool
GlobalScope::XDR(XDRState<mode>* xdr, ScopeKind kind, MutableHandleScope scope)
{
    MOZ_ASSERT((mode == XDR_DECODE) == !scope);

    JSContext* cx = xdr->cx();

    Rooted<BindingData*> data(cx);
    auto freeOnLeave = MakeScopeExit([&data]() {
        if (mode == XDR_DECODE)
            js_free(data);
    });

    if (!XDRSizedBindingData<GlobalScope>(xdr, scope.as<GlobalScope>(), &data))
        return false;

    if (!xdr->codeUint32(&data->letStart))
        return false;
    if (!xdr->codeUint32(&data->constStart))
        return false;

    if (mode == XDR_DECODE) {
        if (!data->length) {
            MOZ_ASSERT(!data->letStart);
            MOZ_ASSERT(!data->constStart);
            js_free(data);
            data = nullptr;
        }

        scope.set(create(cx, kind, data));

<<<<<<< HEAD
        js_free(data);

=======
>>>>>>> c63ae03f
        if (!scope)
            return false;
    }

    return true;
}

template
/* static */ bool
GlobalScope::XDR(XDRState<XDR_ENCODE>* xdr, ScopeKind kind, MutableHandleScope scope);

template
/* static */ bool
GlobalScope::XDR(XDRState<XDR_DECODE>* xdr, ScopeKind kind, MutableHandleScope scope);

/* static */ WithScope*
WithScope::create(ExclusiveContext* cx, HandleScope enclosing)
{
    Scope* scope = Scope::create(cx, ScopeKind::With, enclosing, nullptr, 0);
    return static_cast<WithScope*>(scope);
}

static const uint32_t EvalScopeEnvShapeFlags =
    BaseShape::QUALIFIED_VAROBJ | BaseShape::DELEGATE;

/* static */ EvalScope*
EvalScope::create(ExclusiveContext* cx, ScopeKind scopeKind, Handle<BindingData*> data,
                  HandleScope enclosing)
{
    // The data that's passed in is from the frontend and is LifoAlloc'd or is
    // from Scope::copy. Copy it now that we're creating a permanent VM scope.
    RootedShape envShape(cx);
    Rooted<BindingData*> copy(cx);
    auto freeOnFailure = MakeScopeExit([&copy]() { js_free(copy); });

    if (data) {
        if (scopeKind == ScopeKind::StrictEval) {
            BindingIter bi(*data, true);
            copy = CopyBindingData(cx, bi, data, sizeOfBindingData(data->length),
                                   &CallObject::class_,
                                   EvalScopeEnvShapeFlags, &envShape);
        } else {
            copy = CopyBindingData(cx, data, sizeOfBindingData(data->length));
        }
    } else {
        copy = NewEmptyScopeData<BindingData>(cx, sizeOfBindingData(1));
    }

    if (!copy)
        return nullptr;

    // Strict eval and direct eval in parameter defaults always get their own
    // var environment even if there are no bindings.
    if (!envShape && (scopeKind == ScopeKind::StrictEval ||
                      enclosing->kind() == ScopeKind::ParameterDefaults))
    {
        envShape = getEmptyEnvironmentShape(cx);
        if (!envShape)
            return nullptr;
    }

    Scope* scope = Scope::create(cx, scopeKind, enclosing, envShape,
                                 reinterpret_cast<uintptr_t>(copy.get()));
    if (!scope)
        return nullptr;

    freeOnFailure.release();
    copy->addRef();
    return &scope->as<EvalScope>();
}

/* static */ Scope*
EvalScope::nearestVarScopeForDirectEval(Scope* scope)
{
    for (ScopeIter si(scope); si; si++) {
        switch (si.kind()) {
          case ScopeKind::Function:
          case ScopeKind::ParameterDefaults:
            // Direct evals in parameter default expressions always get
            // their own var scopes. Note that the parameter defaults
            // isn't itself the var scope (conceptually a fresh one is
            // created for each default expression).
          case ScopeKind::Global:
          case ScopeKind::NonSyntactic:
            return scope;
          default:
            break;
        }
    }
    return nullptr;
}

/* static */ Shape*
EvalScope::getEmptyEnvironmentShape(ExclusiveContext* cx)
{
    const Class* cls = &CallObject::class_;
    return EmptyEnvironmentShape(cx, cls, JSSLOT_FREE(cls), EvalScopeEnvShapeFlags);
}

template <XDRMode mode>
/* static */ bool
EvalScope::XDR(XDRState<mode>* xdr, ScopeKind kind, HandleScope enclosing,
               MutableHandleScope scope)
{
    JSContext* cx = xdr->cx();

    Rooted<BindingData*> data(cx);
    auto freeOnLeave = MakeScopeExit([&data]() {
        if (mode == XDR_DECODE)
            js_free(data);
    });

    if (!XDRSizedBindingData<EvalScope>(xdr, scope.as<EvalScope>(), &data))
        return false;

    if (!xdr->codeUint32(&data->nextFrameSlot))
        return false;

    if (mode == XDR_DECODE) {
        if (!data->length) {
            MOZ_ASSERT(!data->nextFrameSlot);
            js_free(data);
            data = nullptr;
        }

        scope.set(create(cx, kind, data, enclosing));

        if (!scope)
            return false;
    }

    return true;
}

template
/* static */ bool
EvalScope::XDR(XDRState<XDR_ENCODE>* xdr, ScopeKind kind, HandleScope enclosing,
               MutableHandleScope scope);

template
/* static */ bool
EvalScope::XDR(XDRState<XDR_DECODE>* xdr, ScopeKind kind, HandleScope enclosing,
               MutableHandleScope scope);

static const uint32_t ModuleScopeEnvShapeFlags =
    BaseShape::NOT_EXTENSIBLE | BaseShape::QUALIFIED_VAROBJ | BaseShape::DELEGATE;

/* static */ ModuleScope*
ModuleScope::create(ExclusiveContext* cx, Handle<BindingData*> bindings,
                    HandleModuleObject module, HandleScope enclosing)
{
    MOZ_ASSERT(enclosing->is<GlobalScope>());

    Rooted<Data*> data(cx, NewEmptyScopeData<Data>(cx, sizeof(Data)));
    if (!data)
        return nullptr;

    MOZ_ASSERT(!data->bindings);
    auto freeOnFailure = MakeScopeExit([&data]() {
        js_free(data->bindings);
        js_free(data);
    });

    // The data that's passed in is from the frontend and is LifoAlloc'd or is
    // from Scope::copy. Copy it now that we're creating a permanent VM scope.
    RootedShape envShape(cx);
    if (bindings) {
        BindingIter bi(*bindings);
        data->bindings = CopyBindingData(cx, bi, bindings, sizeOfBindingData(bindings->length),
                                         &ModuleEnvironmentObject::class_,
                                         ModuleScopeEnvShapeFlags, &envShape);

    } else {
        data->bindings = NewEmptyScopeData<BindingData>(cx, sizeOfBindingData(1));
    }

    if (!data->bindings)
        return nullptr;

    // Find the last var frame slot.
    data->bindings->varFrameSlotEnd = data->bindings->nextFrameSlot;
    for (BindingIter bi(*data->bindings); bi; bi++) {
        if (bi.location().kind() == BindingLocation::Kind::Frame &&
            BindingKindIsLexical(bi.kind()))
        {
            data->bindings->varFrameSlotEnd = bi.location().slot();
            break;
        }
    }

    // Modules always need an environment object for now.
    if (!envShape) {
        envShape = getEmptyEnvironmentShape(cx);
        if (!envShape)
            return nullptr;
    }

    Scope* scope = Scope::create(cx, ScopeKind::Module, enclosing, envShape,
                                 reinterpret_cast<uintptr_t>(data.get()));
    if (!scope)
        return nullptr;

    freeOnFailure.release();
    data->module.init(module);
    data->bindings->addRef();
    return &scope->as<ModuleScope>();
}

/* static */ Shape*
ModuleScope::getEmptyEnvironmentShape(ExclusiveContext* cx)
{
    const Class* cls = &ModuleEnvironmentObject::class_;
    return EmptyEnvironmentShape(cx, cls, JSSLOT_FREE(cls), ModuleScopeEnvShapeFlags);
}

JSScript*
ModuleScope::script() const
{
    return module()->script();
}

ScopeIter::ScopeIter(JSScript* script)
  : scope_(script->bodyScope())
{ }

bool
ScopeIter::hasSyntacticEnvironment() const
{
    return scope()->hasEnvironment() && scope()->kind() != ScopeKind::NonSyntactic;
}

BindingIter::BindingIter(Scope* scope)
{
    switch (scope->kind()) {
      case ScopeKind::ParameterDefaults:
      case ScopeKind::Lexical:
      case ScopeKind::Catch:
        init(scope->as<LexicalScope>().bindingData(),
             scope->as<LexicalScope>().firstFrameSlot(), 0);
        break;
      case ScopeKind::NamedLambda:
      case ScopeKind::StrictNamedLambda:
        init(scope->as<LexicalScope>().bindingData(), LOCALNO_LIMIT, IsNamedLambda);
        break;
      case ScopeKind::With:
        // With scopes do not have bindings.
        index_ = length_ = 0;
        MOZ_ASSERT(done());
        break;
      case ScopeKind::Function: {
        uint8_t ignoreFlags = IgnoreDestructuredFormalParameters;
        if (scope->as<FunctionScope>().canonicalFunction()->nonLazyScript()->hasDefaults())
            ignoreFlags |= IgnorePositionalFormalParameters;
        init(scope->as<FunctionScope>().bindingData(),
             scope->as<FunctionScope>().firstFrameSlot(),
             ignoreFlags);
        break;
      }
      case ScopeKind::Eval:
      case ScopeKind::StrictEval:
        init(scope->as<EvalScope>().bindingData(), scope->kind() == ScopeKind::StrictEval);
        break;
      case ScopeKind::Global:
      case ScopeKind::NonSyntactic:
        init(scope->as<GlobalScope>().bindingData());
        break;
      case ScopeKind::Module:
        init(scope->as<ModuleScope>().bindingData());
        break;
    }
}

BindingIter::BindingIter(JSScript* script)
  : BindingIter(script->bodyScope())
{ }

void
BindingIter::init(LexicalScope::BindingData& data, uint32_t firstFrameSlot, uint8_t flags)
{
    // Named lambda scopes can only have environment slots. If the callee
    // isn't closed over, it is accessed via JSOP_CALLEE.
    if (flags & IsNamedLambda) {
        // Named lambda binding is weird. Normal BindingKind ordering rules
        // don't apply.
        init(0, 0, 0, 0, 0,
             CanHaveEnvironmentSlots | flags,
             firstFrameSlot, JSSLOT_FREE(&LexicalEnvironmentObject::class_),
             data.names, data.length);
    } else {
        //            imports - [0, 0)
        // positional formals - [0, 0)
        //      other formals - [0, 0)
        //               vars - [0, 0)
        //               lets - [0, data.constStart)
        //             consts - [data.constStart, data.length)
        init(0, 0, 0, 0, data.constStart,
             CanHaveFrameSlots | CanHaveEnvironmentSlots | flags,
             firstFrameSlot, JSSLOT_FREE(&LexicalEnvironmentObject::class_),
             data.names, data.length);
    }
}

void
BindingIter::init(FunctionScope::BindingData& data, uint32_t firstFrameSlot, uint8_t flags)
{
    //            imports - [0, 0)
    // positional formals - [0, data.nonPositionalFormalStart)
    //      other formals - [data.nonPositionalParamStart, data.varStart)
    //               vars - [data.varStart, data.length)
    //               lets - [data.length, data.length)
    //             consts - [data.length, data.length)
    init(0, data.nonPositionalFormalStart, data.varStart, data.length, data.length,
         CanHaveArgumentSlots | CanHaveFrameSlots | CanHaveEnvironmentSlots | flags,
         firstFrameSlot, JSSLOT_FREE(&CallObject::class_),
         data.names, data.length);
}

void
BindingIter::init(GlobalScope::BindingData& data)
{
    //            imports - [0, 0)
    // positional formals - [0, 0)
    //      other formals - [0, 0)
    //               vars - [0, data.letStart)
    //               lets - [data.letStart, data.constStart)
    //             consts - [data.constStart, data.length)
    init(0, 0, 0, data.letStart, data.constStart,
         CannotHaveSlots,
         UINT32_MAX, UINT32_MAX,
         data.names, data.length);
}

void
BindingIter::init(EvalScope::BindingData& data, bool strict)
{
    uint32_t flags;
    uint32_t firstFrameSlot;
    uint32_t firstEnvironmentSlot;
    if (strict) {
        flags = CanHaveFrameSlots | CanHaveEnvironmentSlots;
        firstFrameSlot = 0;
        firstEnvironmentSlot = JSSLOT_FREE(&CallObject::class_);
    } else {
        flags = CannotHaveSlots;
        firstFrameSlot = UINT32_MAX;
        firstEnvironmentSlot = UINT32_MAX;
    }

    //            imports - [0, 0)
    // positional formals - [0, 0)
    //      other formals - [0, 0)
    //               vars - [0, data.length)
    //               lets - [data.length, data.length)
    //             consts - [data.length, data.length)
    init(0, 0, 0, data.length, data.length,
         flags, firstFrameSlot, firstEnvironmentSlot,
         data.names, data.length);
}

void
BindingIter::init(ModuleScope::BindingData& data)
{
    //            imports - [0, data.varStart)
    // positional formals - [data.varStart, data.varStart)
    //      other formals - [data.varStart, data.varStart)
    //               vars - [data.varStart, data.letStart)
    //               lets - [data.letStart, data.constStart)
    //             consts - [data.constStart, data.length)
    init(data.varStart, data.varStart, data.varStart, data.letStart, data.constStart,
         CanHaveFrameSlots | CanHaveEnvironmentSlots,
         0, JSSLOT_FREE(&ModuleEnvironmentObject::class_),
         data.names, data.length);
}

PositionalFormalParameterIter::PositionalFormalParameterIter(JSScript* script)
  : BindingIter(script),
    hasDefaults_(script->hasDefaults())
{
    // Reinit with flags = 0, i.e., iterate over all positional parameters.
    if (script->bodyScope()->is<FunctionScope>())
        init(script->bodyScope()->as<FunctionScope>().bindingData(), 0, /* flags = */ 0);
    settle();
}

void
js::DumpBindings(JSContext* cx, Scope* scope) {
    for (BindingIter bi(scope); bi; bi++) {
        JSAutoByteString bytes;
        if (!AtomToPrintableString(cx, bi.name(), &bytes))
            return;
        fprintf(stderr, "%s %s ", BindingKindString(bi.kind()), bytes.ptr());
        switch (bi.location().kind()) {
          case BindingLocation::Kind::Global:
            fprintf(stderr, "global\n");
            break;
          case BindingLocation::Kind::Argument:
            fprintf(stderr, "arg slot %u\n", bi.location().argumentSlot());
            break;
          case BindingLocation::Kind::Frame:
            fprintf(stderr, "frame slot %u\n", bi.location().slot());
            break;
          case BindingLocation::Kind::Environment:
            fprintf(stderr, "env slot %u\n", bi.location().slot());
            break;
          case BindingLocation::Kind::NamedLambdaCallee:
            fprintf(stderr, "named lambda callee\n");
            break;
          case BindingLocation::Kind::Import:
            fprintf(stderr, "import\n");
            break;
        }
    }

    if (scope->is<FunctionScope>()) {
        JSScript* script =  scope->as<FunctionScope>().canonicalFunction()->nonLazyScript();
        if (script->hasDefaults()) {
            for (PositionalFormalParameterIter fi(script); fi; fi++) {
                JSAutoByteString bytes;
                if (!AtomToPrintableString(cx, fi.name(), &bytes))
                    return;
                fprintf(stderr, "%s %s (in defaults scope)\n",
                        BindingKindString(fi.kind()), bytes.ptr());
            }
        }
    }
}

size_t
LexicalScope::sizeOfData(mozilla::MallocSizeOf mallocSizeOf) const
{
    return mallocSizeOf(&bindingData());
}

size_t
FunctionScope::sizeOfData(mozilla::MallocSizeOf mallocSizeOf) const
{
    return mallocSizeOf(&data()) + mallocSizeOf(&bindingData());
}

size_t
GlobalScope::sizeOfData(mozilla::MallocSizeOf mallocSizeOf) const
{
    return mallocSizeOf(&bindingData());
}

size_t
EvalScope::sizeOfData(mozilla::MallocSizeOf mallocSizeOf) const
{
    return mallocSizeOf(&bindingData());
}

size_t
ModuleScope::sizeOfData(mozilla::MallocSizeOf mallocSizeOf) const
{
    return mallocSizeOf(&bindingData());
}

JS::ubi::Node::Size
JS::ubi::Concrete<Scope>::size(mozilla::MallocSizeOf mallocSizeOf) const
{
    Size size = js::gc::Arena::thingSize(get().asTenured().getAllocKind());

    if (get().is<LexicalScope>())
        size += get().as<LexicalScope>().sizeOfData(mallocSizeOf);
    else if (get().is<FunctionScope>())
        size += get().as<FunctionScope>().sizeOfData(mallocSizeOf);
    else if (get().is<GlobalScope>())
        size += get().as<GlobalScope>().sizeOfData(mallocSizeOf);
    else if (get().is<EvalScope>())
        size += get().as<EvalScope>().sizeOfData(mallocSizeOf);
    else if (get().is<ModuleScope>())
        size += get().as<ModuleScope>().sizeOfData(mallocSizeOf);

    return size;
}<|MERGE_RESOLUTION|>--- conflicted
+++ resolved
@@ -460,13 +460,7 @@
         return false;
 
     if (mode == XDR_DECODE) {
-<<<<<<< HEAD
         scope.set(create(cx, kind, data, nextFrameSlot(enclosing), enclosing));
-        js_free(data);
-=======
-        scope.set(createHelper(cx, kind, data, DataGCState::Marked, nextFrameSlot(enclosing),
-                               enclosing));
->>>>>>> c63ae03f
         if (!scope)
             return false;
     }
@@ -633,7 +627,6 @@
             MOZ_ASSERT(!data->nonPositionalFormalStart);
             MOZ_ASSERT(!data->varStart);
             MOZ_ASSERT(!data->nextFrameSlot);
-
             js_free(data);
             data = nullptr;
         }
@@ -641,12 +634,6 @@
         scope.set(create(cx, data, nextFrameSlot(enclosing), hasDefaults,
                          needsEnvironment, fun, enclosing));
 
-<<<<<<< HEAD
-        // Free before error checking to avoid leak.
-        js_free(data);
-
-=======
->>>>>>> c63ae03f
         if (!scope)
             return false;
     }
@@ -738,11 +725,6 @@
 
         scope.set(create(cx, kind, data));
 
-<<<<<<< HEAD
-        js_free(data);
-
-=======
->>>>>>> c63ae03f
         if (!scope)
             return false;
     }
